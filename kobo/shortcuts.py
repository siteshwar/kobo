--- conflicted
+++ resolved
@@ -336,15 +336,10 @@
             stdin_thread.daemon = True
             stdin_thread.start()
 
-<<<<<<< HEAD
-        output = "" if universal_newlines else b""
-        sentinel = "" if universal_newlines else b""
+        output = "" if is_text_mode else b""
+        sentinel = "" if is_text_mode else b""
         leftover = None
         exception = None
-=======
-        output = "" if is_text_mode else b""
-        sentinel = "" if is_text_mode else b""
->>>>>>> 507cecd3
         while True:
             if buffer_size == -1:
                 lines = proc.stdout.readline()
@@ -366,10 +361,9 @@
                 leftover = None
 
             if stdout:
-<<<<<<< HEAD
-                if not universal_newlines:
+                if not is_text_mode:
                     try:
-                        sys.stdout.write(lines.decode('utf-8'))
+                        sys.stdout.write(lines.decode(encoding))
                     except UnicodeDecodeError as exc:
                         if exc.reason != "unexpected end of data":
                             # This error was not caused by us. If there is an
@@ -384,11 +378,7 @@
                         exception = exc
                         leftover = lines[exc.start:]
                         lines = lines[:exc.start]
-                        sys.stdout.write(lines.decode('utf-8'))
-=======
-                if not is_text_mode:
-                    sys.stdout.write(lines.decode(encoding))
->>>>>>> 507cecd3
+                        sys.stdout.write(lines.decode(encoding))
                 else:
                     sys.stdout.write(lines)
             if logfile:
